// Copyright 2014 The Rust Project Developers. See the COPYRIGHT
// file at the top-level directory of this distribution and at
// http://rust-lang.org/COPYRIGHT.
//
// Licensed under the Apache License, Version 2.0 <LICENSE-APACHE or
// http://www.apache.org/licenses/LICENSE-2.0> or the MIT license
// <LICENSE-MIT or http://opensource.org/licenses/MIT>, at your
// option. This file may not be copied, modified, or distributed
// except according to those terms.

//! The Rust compiler.
//!
//! # Note
//!
//! This API is completely unstable and subject to change.

#![crate_name = "rustc_driver"]
#![experimental]
#![crate_type = "dylib"]
#![crate_type = "rlib"]
#![doc(html_logo_url = "http://www.rust-lang.org/logos/rust-logo-128x128-blk-v2.png",
      html_favicon_url = "http://www.rust-lang.org/favicon.ico",
      html_root_url = "http://doc.rust-lang.org/nightly/")]

#![feature(default_type_params, globs, macro_rules, phase, quote)]
#![feature(slicing_syntax, unsafe_destructor)]
#![feature(rustc_diagnostic_macros)]
#![feature(unboxed_closures)]

extern crate arena;
extern crate flate;
extern crate getopts;
extern crate graphviz;
extern crate libc;
extern crate rustc;
extern crate rustc_back;
extern crate rustc_borrowck;
extern crate rustc_resolve;
extern crate rustc_trans;
extern crate rustc_typeck;
#[phase(plugin, link)] extern crate log;
#[phase(plugin, link)] extern crate syntax;
extern crate serialize;
extern crate "rustc_llvm" as llvm;

pub use syntax::diagnostic;

use rustc_trans::back::link;
use rustc::session::{config, Session, build_session};
use rustc::session::config::{Input, PrintRequest};
use rustc::lint::Lint;
use rustc::lint;
use rustc::metadata;
use rustc::DIAGNOSTICS;

use std::any::AnyRefExt;
use std::io;
use std::iter::repeat;
use std::os;
use std::thread;

use rustc::session::early_error;

use syntax::ast;
use syntax::parse;
use syntax::diagnostic::Emitter;
use syntax::diagnostics;

#[cfg(test)]
pub mod test;

pub mod driver;
pub mod pretty;

pub fn run(args: Vec<String>) -> int {
    monitor(move |:| run_compiler(args.as_slice()));
    0
}

static BUG_REPORT_URL: &'static str =
    "http://doc.rust-lang.org/complement-bugreport.html";

fn run_compiler(args: &[String]) {
    let matches = match handle_options(args.to_vec()) {
        Some(matches) => matches,
        None => return
    };

    let descriptions = diagnostics::registry::Registry::new(&DIAGNOSTICS);
    match matches.opt_str("explain") {
        Some(ref code) => {
            match descriptions.find_description(code[]) {
                Some(ref description) => {
                    println!("{}", description);
                }
                None => {
                    early_error(format!("no extended information for {}", code)[]);
                }
            }
            return;
        },
        None => ()
    }

    let sopts = config::build_session_options(&matches);
    let odir = matches.opt_str("out-dir").map(|o| Path::new(o));
    let ofile = matches.opt_str("o").map(|o| Path::new(o));
    let (input, input_file_path) = match matches.free.len() {
        0u => {
            if sopts.describe_lints {
                let mut ls = lint::LintStore::new();
                ls.register_builtin(None);
                describe_lints(&ls, false);
                return;
            }
            let sess = build_session(sopts, None, descriptions);
            if print_crate_info(&sess, None, &odir, &ofile) {
                return;
            }
            early_error("no input filename given");
        }
        1u => {
            let ifile = matches.free[0][];
            if ifile == "-" {
                let contents = io::stdin().read_to_end().unwrap();
                let src = String::from_utf8(contents).unwrap();
                (Input::Str(src), None)
            } else {
                (Input::File(Path::new(ifile)), Some(Path::new(ifile)))
            }
        }
        _ => early_error("multiple input filenames provided")
    };

    let sess = build_session(sopts, input_file_path, descriptions);
    let cfg = config::build_configuration(&sess);
    if print_crate_info(&sess, Some(&input), &odir, &ofile) {
        return
    }

    let pretty = matches.opt_default("pretty", "normal").map(|a| {
<<<<<<< HEAD
        pretty::parse_pretty(&sess, a[])
=======
        // stable pretty-print variants only
        pretty::parse_pretty(&sess, a.as_slice(), false)
>>>>>>> 34d43788
    });
    let pretty = if pretty.is_none() &&
        sess.debugging_opt(config::UNSTABLE_OPTIONS) {
            matches.opt_str("xpretty").map(|a| {
                // extended with unstable pretty-print variants
                pretty::parse_pretty(&sess, a.as_slice(), true)
            })
        } else {
            pretty
        };

    match pretty.into_iter().next() {
        Some((ppm, opt_uii)) => {
            pretty::pretty_print_input(sess, cfg, &input, ppm, opt_uii, ofile);
            return;
        }
        None => {/* continue */ }
    }

    let r = matches.opt_strs("Z");
    if r.contains(&("ls".to_string())) {
        match input {
            Input::File(ref ifile) => {
                let mut stdout = io::stdout();
                list_metadata(&sess, &(*ifile), &mut stdout).unwrap();
            }
            Input::Str(_) => {
                early_error("can not list metadata for stdin");
            }
        }
        return;
    }

    driver::compile_input(sess, cfg, &input, &odir, &ofile, None);
}

/// Returns a version string such as "0.12.0-dev".
pub fn release_str() -> Option<&'static str> {
    option_env!("CFG_RELEASE")
}

/// Returns the full SHA1 hash of HEAD of the Git repo from which rustc was built.
pub fn commit_hash_str() -> Option<&'static str> {
    option_env!("CFG_VER_HASH")
}

/// Returns the "commit date" of HEAD of the Git repo from which rustc was built as a static string.
pub fn commit_date_str() -> Option<&'static str> {
    option_env!("CFG_VER_DATE")
}

/// Prints version information and returns None on success or an error
/// message on panic.
pub fn version(binary: &str, matches: &getopts::Matches) {
    let verbose = matches.opt_present("verbose");

    println!("{} {}", binary, option_env!("CFG_VERSION").unwrap_or("unknown version"));
    if verbose {
        fn unw(x: Option<&str>) -> &str { x.unwrap_or("unknown") }
        println!("binary: {}", binary);
        println!("commit-hash: {}", unw(commit_hash_str()));
        println!("commit-date: {}", unw(commit_date_str()));
        println!("host: {}", config::host_triple());
        println!("release: {}", unw(release_str()));
    }
}

fn usage(verbose: bool, include_unstable_options: bool) {
    let groups = if verbose {
        config::rustc_optgroups()
    } else {
        config::rustc_short_optgroups()
    };
    let groups : Vec<_> = groups.into_iter()
        .filter(|x| include_unstable_options || x.is_stable())
        .map(|x|x.opt_group)
        .collect();
    let message = format!("Usage: rustc [OPTIONS] INPUT");
    let extra_help = if verbose {
        ""
    } else {
        "\n    --help -v           Print the full set of options rustc accepts"
    };
    println!("{}\n\
Additional help:
    -C help             Print codegen options
    -W help             Print 'lint' options and default settings
    -Z help             Print internal options for debugging rustc{}\n",
              getopts::usage(message.as_slice(), groups.as_slice()),
              extra_help);
}

fn describe_lints(lint_store: &lint::LintStore, loaded_plugins: bool) {
    println!("
Available lint options:
    -W <foo>           Warn about <foo>
    -A <foo>           Allow <foo>
    -D <foo>           Deny <foo>
    -F <foo>           Forbid <foo> (deny, and deny all overrides)

");

    fn sort_lints(lints: Vec<(&'static Lint, bool)>) -> Vec<&'static Lint> {
        let mut lints: Vec<_> = lints.into_iter().map(|(x, _)| x).collect();
        lints.sort_by(|x: &&Lint, y: &&Lint| {
            match x.default_level.cmp(&y.default_level) {
                // The sort doesn't case-fold but it's doubtful we care.
                Equal => x.name.cmp(y.name),
                r => r,
            }
        });
        lints
    }

    fn sort_lint_groups(lints: Vec<(&'static str, Vec<lint::LintId>, bool)>)
                     -> Vec<(&'static str, Vec<lint::LintId>)> {
        let mut lints: Vec<_> = lints.into_iter().map(|(x, y, _)| (x, y)).collect();
        lints.sort_by(|&(x, _): &(&'static str, Vec<lint::LintId>),
                       &(y, _): &(&'static str, Vec<lint::LintId>)| {
            x.cmp(y)
        });
        lints
    }

    let (plugin, builtin) = lint_store.get_lints().partitioned(|&(_, p)| p);
    let plugin = sort_lints(plugin);
    let builtin = sort_lints(builtin);

    let (plugin_groups, builtin_groups) = lint_store.get_lint_groups().partitioned(|&(_, _, p)| p);
    let plugin_groups = sort_lint_groups(plugin_groups);
    let builtin_groups = sort_lint_groups(builtin_groups);

    let max_name_len = plugin.iter().chain(builtin.iter())
        .map(|&s| s.name.width(true))
        .max().unwrap_or(0);
    let padded = |x: &str| {
        let mut s = repeat(" ").take(max_name_len - x.chars().count())
                               .collect::<String>();
        s.push_str(x);
        s
    };

    println!("Lint checks provided by rustc:\n");
    println!("    {}  {:7.7}  {}", padded("name"), "default", "meaning");
    println!("    {}  {:7.7}  {}", padded("----"), "-------", "-------");

    let print_lints = |lints: Vec<&Lint>| {
        for lint in lints.into_iter() {
            let name = lint.name_lower().replace("_", "-");
            println!("    {}  {:7.7}  {}",
                     padded(name[]), lint.default_level.as_str(), lint.desc);
        }
        println!("\n");
    };

    print_lints(builtin);



    let max_name_len = plugin_groups.iter().chain(builtin_groups.iter())
        .map(|&(s, _)| s.width(true))
        .max().unwrap_or(0);
    let padded = |x: &str| {
        let mut s = repeat(" ").take(max_name_len - x.chars().count())
                               .collect::<String>();
        s.push_str(x);
        s
    };

    println!("Lint groups provided by rustc:\n");
    println!("    {}  {}", padded("name"), "sub-lints");
    println!("    {}  {}", padded("----"), "---------");

    let print_lint_groups = |lints: Vec<(&'static str, Vec<lint::LintId>)>| {
        for (name, to) in lints.into_iter() {
            let name = name.chars().map(|x| x.to_lowercase())
                           .collect::<String>().replace("_", "-");
            let desc = to.into_iter().map(|x| x.as_str().replace("_", "-"))
                         .collect::<Vec<String>>().connect(", ");
            println!("    {}  {}",
                     padded(name[]), desc);
        }
        println!("\n");
    };

    print_lint_groups(builtin_groups);

    match (loaded_plugins, plugin.len(), plugin_groups.len()) {
        (false, 0, _) | (false, _, 0) => {
            println!("Compiler plugins can provide additional lints and lint groups. To see a \
                      listing of these, re-run `rustc -W help` with a crate filename.");
        }
        (false, _, _) => panic!("didn't load lint plugins but got them anyway!"),
        (true, 0, 0) => println!("This crate does not load any lint plugins or lint groups."),
        (true, l, g) => {
            if l > 0 {
                println!("Lint checks provided by plugins loaded by this crate:\n");
                print_lints(plugin);
            }
            if g > 0 {
                println!("Lint groups provided by plugins loaded by this crate:\n");
                print_lint_groups(plugin_groups);
            }
        }
    }
}

fn describe_debug_flags() {
    println!("\nAvailable debug options:\n");
    let r = config::debugging_opts_map();
    for tuple in r.iter() {
        match *tuple {
            (ref name, ref desc, _) => {
                println!("    -Z {:>20} -- {}", *name, *desc);
            }
        }
    }
}

fn describe_codegen_flags() {
    println!("\nAvailable codegen options:\n");
    for &(name, _, opt_type_desc, desc) in config::CG_OPTIONS.iter() {
        let (width, extra) = match opt_type_desc {
            Some(..) => (21, "=val"),
            None => (25, "")
        };
        println!("    -C {:>width$}{} -- {}", name.replace("_", "-"),
                 extra, desc, width=width);
    }
}

/// Process command line options. Emits messages as appropriate. If compilation
/// should continue, returns a getopts::Matches object parsed from args, otherwise
/// returns None.
pub fn handle_options(mut args: Vec<String>) -> Option<getopts::Matches> {
    // Throw away the first argument, the name of the binary
    let _binary = args.remove(0).unwrap();

    if args.is_empty() {
        // user did not write `-v` nor `-Z unstable-options`, so do not
        // include that extra information.
        usage(false, false);
        return None;
    }

    let matches =
        match getopts::getopts(args[], config::optgroups()[]) {
            Ok(m) => m,
<<<<<<< HEAD
            Err(f) => {
                early_error(f.to_string()[]);
=======
            Err(f_stable_attempt) => {
                // redo option parsing, including unstable options this time,
                // in anticipation that the mishandled option was one of the
                // unstable ones.
                let all_groups : Vec<getopts::OptGroup>
                    = config::rustc_optgroups().into_iter().map(|x|x.opt_group).collect();
                match getopts::getopts(args.as_slice(), all_groups.as_slice()) {
                    Ok(m_unstable) => {
                        let r = m_unstable.opt_strs("Z");
                        let include_unstable_options = r.iter().any(|x| *x == "unstable-options");
                        if include_unstable_options {
                            m_unstable
                        } else {
                            early_error(f_stable_attempt.to_string().as_slice());
                        }
                    }
                    Err(_) => {
                        // ignore the error from the unstable attempt; just
                        // pass the error we got from the first try.
                        early_error(f_stable_attempt.to_string().as_slice());
                    }
                }
>>>>>>> 34d43788
            }
        };

    let r = matches.opt_strs("Z");
    let include_unstable_options = r.iter().any(|x| *x == "unstable-options");

    if matches.opt_present("h") || matches.opt_present("help") {
        usage(matches.opt_present("verbose"), include_unstable_options);
        return None;
    }

    // Don't handle -W help here, because we might first load plugins.

    let r = matches.opt_strs("Z");
    if r.iter().any(|x| *x == "help") {
        describe_debug_flags();
        return None;
    }

    let cg_flags = matches.opt_strs("C");
    if cg_flags.iter().any(|x| *x == "help") {
        describe_codegen_flags();
        return None;
    }

    if cg_flags.contains(&"passes=list".to_string()) {
        unsafe { ::llvm::LLVMRustPrintPasses(); }
        return None;
    }

    if matches.opt_present("version") {
        version("rustc", &matches);
        return None;
    }

    Some(matches)
}

fn print_crate_info(sess: &Session,
                    input: Option<&Input>,
                    odir: &Option<Path>,
                    ofile: &Option<Path>)
                    -> bool {
    if sess.opts.prints.len() == 0 { return false }

    let attrs = input.map(|input| parse_crate_attrs(sess, input));
    for req in sess.opts.prints.iter() {
        match *req {
            PrintRequest::Sysroot => println!("{}", sess.sysroot().display()),
            PrintRequest::FileNames |
            PrintRequest::CrateName => {
                let input = match input {
                    Some(input) => input,
                    None => early_error("no input file provided"),
                };
                let attrs = attrs.as_ref().unwrap().as_slice();
                let t_outputs = driver::build_output_filenames(input,
                                                               odir,
                                                               ofile,
                                                               attrs,
                                                               sess);
                let id = link::find_crate_name(Some(sess), attrs.as_slice(),
                                               input);
                if *req == PrintRequest::CrateName {
                    println!("{}", id);
                    continue
                }
                let crate_types = driver::collect_crate_types(sess, attrs);
                let metadata = driver::collect_crate_metadata(sess, attrs);
                *sess.crate_metadata.borrow_mut() = metadata;
                for &style in crate_types.iter() {
                    let fname = link::filename_for_input(sess, style,
                                                         id.as_slice(),
                                                         &t_outputs.with_extension(""));
                    println!("{}", fname.filename_display());
                }
            }
        }
    }
    return true;
}

fn parse_crate_attrs(sess: &Session, input: &Input) ->
                     Vec<ast::Attribute> {
    let result = match *input {
        Input::File(ref ifile) => {
            parse::parse_crate_attrs_from_file(ifile,
                                               Vec::new(),
                                               &sess.parse_sess)
        }
        Input::Str(ref src) => {
            parse::parse_crate_attrs_from_source_str(
                driver::anon_src().to_string(),
                src.to_string(),
                Vec::new(),
                &sess.parse_sess)
        }
    };
    result.into_iter().collect()
}

pub fn list_metadata(sess: &Session, path: &Path,
                     out: &mut io::Writer) -> io::IoResult<()> {
    metadata::loader::list_file_metadata(sess.target.target.options.is_like_osx, path, out)
}

/// Run a procedure which will detect panics in the compiler and print nicer
/// error messages rather than just failing the test.
///
/// The diagnostic emitter yielded to the procedure should be used for reporting
/// errors of the compiler.
pub fn monitor<F:FnOnce()+Send>(f: F) {
    static STACK_SIZE: uint = 8 * 1024 * 1024; // 8MB

    let (tx, rx) = channel();
    let w = io::ChanWriter::new(tx);
    let mut r = io::ChanReader::new(rx);

    let mut cfg = thread::Builder::new().name("rustc".to_string());

    // FIXME: Hacks on hacks. If the env is trying to override the stack size
    // then *don't* set it explicitly.
    if os::getenv("RUST_MIN_STACK").is_none() {
        cfg = cfg.stack_size(STACK_SIZE);
    }

    match cfg.spawn(move || { std::io::stdio::set_stderr(box w); f() }).join() {
        Ok(()) => { /* fallthrough */ }
        Err(value) => {
            // Task panicked without emitting a fatal diagnostic
            if !value.is::<diagnostic::FatalError>() {
                let mut emitter = diagnostic::EmitterWriter::stderr(diagnostic::Auto, None);

                // a .span_bug or .bug call has already printed what
                // it wants to print.
                if !value.is::<diagnostic::ExplicitBug>() {
                    emitter.emit(
                        None,
                        "unexpected panic",
                        None,
                        diagnostic::Bug);
                }

                let xs = [
                    "the compiler unexpectedly panicked. this is a bug.".to_string(),
                    format!("we would appreciate a bug report: {}",
                            BUG_REPORT_URL),
                    "run with `RUST_BACKTRACE=1` for a backtrace".to_string(),
                ];
                for note in xs.iter() {
                    emitter.emit(None, note[], None, diagnostic::Note)
                }

                match r.read_to_string() {
                    Ok(s) => println!("{}", s),
                    Err(e) => {
                        emitter.emit(None,
                                     format!("failed to read internal \
                                              stderr: {}", e)[],
                                     None,
                                     diagnostic::Error)
                    }
                }
            }

            // Panic so the process returns a failure code, but don't pollute the
            // output with some unnecessary panic messages, we've already
            // printed everything that we needed to.
            io::stdio::set_stderr(box io::util::NullWriter);
            panic!();
        }
    }
}

pub fn main() {
    let args = std::os::args();
    let result = run(args);
    std::os::set_exit_status(result);
}<|MERGE_RESOLUTION|>--- conflicted
+++ resolved
@@ -139,12 +139,8 @@
     }
 
     let pretty = matches.opt_default("pretty", "normal").map(|a| {
-<<<<<<< HEAD
-        pretty::parse_pretty(&sess, a[])
-=======
         // stable pretty-print variants only
         pretty::parse_pretty(&sess, a.as_slice(), false)
->>>>>>> 34d43788
     });
     let pretty = if pretty.is_none() &&
         sess.debugging_opt(config::UNSTABLE_OPTIONS) {
@@ -393,10 +389,6 @@
     let matches =
         match getopts::getopts(args[], config::optgroups()[]) {
             Ok(m) => m,
-<<<<<<< HEAD
-            Err(f) => {
-                early_error(f.to_string()[]);
-=======
             Err(f_stable_attempt) => {
                 // redo option parsing, including unstable options this time,
                 // in anticipation that the mishandled option was one of the
@@ -419,7 +411,6 @@
                         early_error(f_stable_attempt.to_string().as_slice());
                     }
                 }
->>>>>>> 34d43788
             }
         };
 
