--- conflicted
+++ resolved
@@ -1723,13 +1723,8 @@
         match type_parameters {
             HasTypeParameters(generics, rib_kind) => {
                 let mut function_type_rib = Rib::new(rib_kind);
-<<<<<<< HEAD
                 let mut seen_bindings = HashMap::new();
-                for (index, type_parameter) in generics.ty_params.iter().enumerate() {
-=======
-                let mut seen_bindings = HashSet::new();
                 for type_parameter in &generics.ty_params {
->>>>>>> 76fa5875
                     let name = type_parameter.ident.name;
                     debug!("with_type_parameter_rib: {}", type_parameter.id);
 
